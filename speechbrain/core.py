--- conflicted
+++ resolved
@@ -550,12 +550,6 @@
                         "Only the main process is alive, "
                         "all other subprocess were killed."
                     )
-<<<<<<< HEAD
-=======
-            # force the models to start and remain synchronized
-            torch.backends.cudnn.deterministic = False
-            torch.backends.cudnn.benchmark = True
->>>>>>> e16a3521
 
         # Prepare iterating variables
         self.avg_train_loss = 0.0
