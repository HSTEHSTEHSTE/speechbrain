"""Classes for mutating speech data for data augmentation.

This module provides classes that produce realistic distortions of speech
data for the purpose of training speech processing models. The list of
distortions includes adding noise, adding reverberation, changing speed,
and more. All the classes are of type `torch.nn.Module`. This gives the
possibility to have end-to-end differentiability and
backpropagate the gradient through them. In addition, all operations
are expected to be performed on the GPU (where available) for efficiency.

Author: Peter Plantinga 2020
"""

# Importing libraries
import math
import torch
import soundfile as sf  # noqa
from speechbrain.data_io.data_io import DataLoaderFactory
from speechbrain.processing.signal_processing import (
    compute_amplitude,
    dB_to_amplitude,
    convolve1d,
    notch_filter,
)


class AddNoise(torch.nn.Module):
    """This class additively combines a noise signal to the input signal.

    Arguments
    ---------
    csv_file : str
        The name of a csv file containing the location of the
        noise audio files. If none is provided, white noise will be used.
    csv_read : list, None, optional
        Default: None . One data entry for the noise data should be specified.
        If None, the csv file is expected to have only one data entry.
    order : str
        The order to iterate the csv file, from one of the
        following options: random, original, ascending, and descending.
    do_cache : bool
        Whether or not to store noise files in the cache.
    snr_low : int
        The low end of the mixing ratios, in decibels.
    snr_high : int
        The high end of the mixing ratios, in decibels.
    pad_noise : bool
        If True, copy noise signals that are shorter than
        their corresponding clean signals so as to cover the whole clean
        signal. Otherwise, leave the noise un-padded.
    mix_prob : float
        The probability that a batch of signals will be mixed
        with a noise signal. By default, every batch is mixed with noise.
    start_index : int
        The index in the noise waveforms to start from. By default, chooses
        a random index in [0, len(noise) - len(waveforms)].
    replacements : dict
        A set of string replacements to carry out in the
        csv file. Each time a key is found in the text, it will be replaced
        with the corresponding value.

    Example
    -------
    >>> signal, rate = sf.read('samples/audio_samples/example1.wav')
    >>> noisifier = AddNoise('samples/noise_samples/noise.csv')
    >>> clean = torch.tensor([signal], dtype=torch.float32)
    >>> noisy = noisifier(clean, torch.ones(1))
    """

    def __init__(
        self,
        csv_file=None,
        csv_read=None,
        order="random",
        do_cache=False,
        snr_low=0,
        snr_high=0,
        pad_noise=False,
        mix_prob=1.0,
        start_index=None,
        replacements={},
    ):
        super().__init__()

        self.csv_file = csv_file
        self.csv_read = csv_read
        self.order = order
        self.do_cache = do_cache
        self.snr_low = snr_low
        self.snr_high = snr_high
        self.pad_noise = pad_noise
        self.mix_prob = mix_prob
        self.start_index = start_index
        self.replacements = replacements

    def forward(self, waveforms, lengths):
        """
        Arguments
        ---------
        waveforms : tensor
            Shape should be `[batch, time]` or `[batch, time, channels]`.
        lengths : tensor
            Shape should be a single dimension, `[batch]`.

        Returns
        -------
        Tensor of shape `[batch, time]` or `[batch, time, channels]`.
        """
        # Copy clean waveform to initialize noisy waveform
        noisy_waveform = waveforms.clone()
        lengths = (lengths * waveforms.shape[1]).unsqueeze(1)

        # Don't add noise (return early) 1-`mix_prob` portion of the batches
        if torch.rand(1) > self.mix_prob:
            return noisy_waveform

        # Compute the average amplitude of the clean waveforms
        clean_amplitude = compute_amplitude(waveforms, lengths)

        # Pick an SNR and use it to compute the mixture amplitude factors
        SNR = torch.rand(len(waveforms), 1, device=waveforms.device)
        SNR = SNR * (self.snr_high - self.snr_low) + self.snr_low
        noise_amplitude_factor = 1 / (dB_to_amplitude(SNR) + 1)
        new_noise_amplitude = noise_amplitude_factor * clean_amplitude

        # Scale clean signal appropriately
        noisy_waveform *= 1 - noise_amplitude_factor

        # Loop through clean samples and create mixture
        if self.csv_file is None:
            white_noise = torch.randn_like(waveforms)
            noisy_waveform += new_noise_amplitude * white_noise
        else:
            tensor_length = waveforms.shape[1]
            noise_waveform, noise_length = self._load_noise(
                lengths, tensor_length,
            )

            # Rescale and add
            noise_amplitude = compute_amplitude(noise_waveform, noise_length)
<<<<<<< HEAD
            noise_waveform *= new_noise_amplitude / noise_amplitude
=======
            noise_waveform *= new_noise_amplitude / (noise_amplitude + 1e-14)
>>>>>>> f87ccbb8
            noisy_waveform += noise_waveform

        return noisy_waveform

    def _load_noise(self, lengths, max_length):
<<<<<<< HEAD
=======
        """Load a batch of noises"""
>>>>>>> f87ccbb8
        lengths = lengths.long().squeeze(1)
        batch_size = len(lengths)

        # Load a noise batch
        if not hasattr(self, "data_loader"):
            # Set parameters based on input
            self.device = lengths.device

            # Create a data loader for the noise wavforms
            if self.csv_file is not None:
                self.data_loader = DataLoaderFactory(
                    csv_file=self.csv_file,
                    csv_read=self.csv_read,
                    sentence_sorting=self.order,
                    batch_size=batch_size,
                    cache=self.do_cache,
                    replacements=self.replacements,
                )
                self.noise_data = iter(self.data_loader())

<<<<<<< HEAD
        # Ensure loaded noise batch has enough noises
        noise_batch, noise_len = self._load_noise_batch()
        while len(noise_batch) < batch_size:
            added_noises, added_lens = self._load_noise_batch()
            noise_batch = noise_batch.cat(added_noises)
            noise_len = noise_len.cat(added_lens)

        noise_batch = noise_batch.to(lengths.device)
        noise_len = noise_len.to(lengths.device)

        # Chop or expand to correct size
        if len(noise_batch) > batch_size:
            noise_batch = noise_batch[:batch_size]
            noise_len = noise_len[:batch_size]

=======
        # Load noise to correct device
        noise_batch, noise_len = self._load_noise_batch_of_size(batch_size)
        noise_batch = noise_batch.to(lengths.device)
        noise_len = noise_len.to(lengths.device)

>>>>>>> f87ccbb8
        # Convert relative length to an index
        noise_len = (noise_len * noise_batch.shape[1]).long()

        # Ensure shortest wav can cover speech signal
        # WARNING: THIS COULD BE SLOW IF THERE ARE VERY SHORT NOISES
        if self.pad_noise:
            while torch.any(noise_len < lengths):
                min_len = torch.min(noise_len)
                prepend = noise_batch[:, :min_len]
                noise_batch = torch.cat((prepend, noise_batch), axis=1)
                noise_len += min_len

        # Ensure noise batch is long enough
        elif noise_batch.size(1) < max_length:
            padding = (0, max_length - noise_batch.size(1))
            noise_batch = torch.nn.functional.pad(noise_batch, padding)

        # Select a random starting location in the waveform
        start_index = self.start_index
        if self.start_index is None:
            start_index = 0
            max_chop = (noise_len - lengths).min().clamp(min=1)
            start_index = torch.randint(high=max_chop, size=(1,))

        # Truncate noise_batch to max_length
        noise_batch = noise_batch[:, start_index : start_index + max_length]
        noise_len = (noise_len - start_index).clamp(max=max_length).unsqueeze(1)
        return noise_batch, noise_len

<<<<<<< HEAD
    def _load_noise_batch(self):
=======
    def _load_noise_batch_of_size(self, batch_size):
        """Concatenate noise batches, then chop to correct size"""
        noise_batch, noise_lens = self._load_noise_batch()

        # Expand
        while len(noise_batch) < batch_size:
            added_noise, added_lens = self._load_noise_batch()
            noise_batch, noise_lens = AddNoise._concat_batch(
                noise_batch, noise_lens, added_noise, added_lens
            )

        # Contract
        if len(noise_batch) > batch_size:
            noise_batch = noise_batch[:batch_size]
            noise_lens = noise_lens[:batch_size]

        return noise_batch, noise_lens

    @staticmethod
    def _concat_batch(noise_batch, noise_lens, added_noise, added_lens):
        """Concatenate two noise batches of potentially different lengths"""

        # pad shorter batch to correct length
        noise_tensor_len = noise_batch.shape[1]
        added_tensor_len = added_noise.shape[1]
        pad = (0, abs(noise_tensor_len - added_tensor_len))
        if noise_tensor_len > added_tensor_len:
            added_noise = torch.nn.functional.pad(added_noise, pad)
            added_lens = added_lens * added_tensor_len / noise_tensor_len
        else:
            noise_batch = torch.nn.functional.pad(noise_batch, pad)
            noise_lens = noise_lens * noise_tensor_len / added_tensor_len

        noise_batch = torch.cat((noise_batch, added_noise))
        noise_lens = torch.cat((noise_lens, added_lens))

        return noise_batch, noise_lens

    def _load_noise_batch(self):
        """Load a batch of noises, restarting iteration if necessary."""
>>>>>>> f87ccbb8
        try:
            wav_id, noise_batch, noise_len = next(self.noise_data)[0]
        except StopIteration:
            self.noise_data = iter(self.data_loader())
            wav_id, noise_batch, noise_len = next(self.noise_data)[0]
        return noise_batch, noise_len


class AddReverb(torch.nn.Module):
    """This class convolves an audio signal with an impulse response.

    Arguments
    ---------
    csv_file : str
        The name of a csv file containing the location of the
        impulse response files.
    order : str
        The order to iterate the csv file, from one of
        the following options: random, original, ascending, and descending.
    do_cache : bool
        Whether or not to lazily load the files to a
        cache and read the data from the cache.
    reverb_prob : float
        The chance that the audio signal will be reverbed.
        By default, every batch is reverbed.
    replacements : dict
        A set of string replacements to carry out in the
        csv file. Each time a key is found in the text, it will be replaced
        with the corresponding value.

    Example
    -------
    >>> signal, rate = sf.read('samples/audio_samples/example1.wav')
    >>> reverb = AddReverb('samples/rir_samples/rirs.csv')
    >>> clean = torch.tensor([signal], dtype=torch.float32)
    >>> reverbed = reverb(clean, torch.ones(1))
    """

    def __init__(
        self,
        csv_file,
        order="random",
        do_cache=False,
        reverb_prob=1.0,
        replacements={},
    ):
        super().__init__()
        self.csv_file = csv_file
        self.order = order
        self.do_cache = do_cache
        self.reverb_prob = reverb_prob
        self.replacements = replacements

        # Create a data loader for the RIR waveforms
        self.data_loader = DataLoaderFactory(
            csv_file=self.csv_file,
            sentence_sorting=self.order,
            cache=self.do_cache,
            replacements=self.replacements,
        )
        self.rir_data = iter(self.data_loader())

    def forward(self, waveforms, lengths):
        """
        Arguments
        ---------
        waveforms : tensor
            Shape should be `[batch, time]` or `[batch, time, channels]`.
        lengths : tensor
            Shape should be a single dimension, `[batch]`.

        Returns
        -------
        Tensor of shape `[batch, time]` or `[batch, time, channels]`.
        """
        # Don't add reverb (return early) 1-`reverb_prob` portion of the time
        if torch.rand(1) > self.reverb_prob:
            return waveforms.clone()

        # Add channels dimension if necessary
        channel_added = False
        if len(waveforms.shape) == 2:
            waveforms = waveforms.unsqueeze(-1)
            channel_added = True

        # Convert length from ratio to number of indices
        lengths = (lengths * waveforms.shape[1])[:, None, None]

        # Compute the average amplitude of the clean
        orig_amplitude = compute_amplitude(waveforms, lengths)

        # Load and prepare RIR
        rir_waveform = self._load_rir(waveforms).abs()

        # Compute index of the direct signal, so we can preserve alignment
        direct_index = rir_waveform.argmax(axis=1).median()

        # Use FFT to compute convolution, because of long reverberation filter
        reverbed_waveform = convolve1d(
            waveform=waveforms,
            kernel=rir_waveform,
            use_fft=True,
            rotation_index=direct_index,
        )

        # Rescale to the average amplitude of the clean waveform
        reverbed_amplitude = compute_amplitude(reverbed_waveform, lengths)
        reverbed_waveform *= orig_amplitude / reverbed_amplitude

        # Remove channels dimension if added
        if channel_added:
            return reverbed_waveform.squeeze(-1)

        return reverbed_waveform

    def _load_rir(self, waveforms):
        try:
            wav_id, rir_waveform, length = next(self.rir_data)[0]
        except StopIteration:
            self.rir_data = iter(self.data_loader())
            wav_id, rir_waveform, length = next(self.rir_data)[0]

        # Make sure RIR has correct channels
        if len(rir_waveform.shape) == 2:
            rir_waveform = rir_waveform.unsqueeze(-1)

        # Make sure RIR has correct type and device
        rir_waveform = rir_waveform.type(waveforms.dtype)
        return rir_waveform.to(waveforms.device)


class SpeedPerturb(torch.nn.Module):
    """Slightly speed up or slow down an audio signal

    Resample the audio signal at a rate that is similar to the original rate,
    to achieve a slightly slower or slightly faster signal. This technique is
    outlined in the paper: "Audio Augmentation for Speech Recognition"

    Arguments
    ---------
    orig_freq : int
        The frequency of the original signal.
    speeds : list
        The speeds that the signal should be changed to, as a percentage of the
        original signal (i.e. `speeds` is divided by 100 to get a ratio).
    perturb_prob : float
        The chance that the batch will be speed-
        perturbed. By default, every batch is perturbed.

    Example
    -------
    >>> signal, rate = sf.read('samples/audio_samples/example1.wav')
    >>> perturbator = SpeedPerturb(orig_freq=rate, speeds=[90])
    >>> clean = torch.tensor(signal, dtype=torch.float32).unsqueeze(0)
    >>> perturbed = perturbator(clean)
    >>> clean.shape
    torch.Size([1, 52173])
    >>> perturbed.shape
    torch.Size([1, 46956])
    """

    def __init__(
        self, orig_freq, speeds=[90, 100, 110], perturb_prob=1.0,
    ):
        super().__init__()
        self.orig_freq = orig_freq
        self.speeds = speeds
        self.perturb_prob = perturb_prob

        # Initialize index of perturbation
        self.samp_index = 0

        # Initialize resamplers
        self.resamplers = []
        for speed in self.speeds:
            config = {
                "orig_freq": self.orig_freq,
                "new_freq": self.orig_freq * speed // 100,
            }
            self.resamplers.append(Resample(**config))

    def forward(self, waveform):
        """
        Arguments
        ---------
        waveforms : tensor
            Shape should be `[batch, time]` or `[batch, time, channels]`.
        lengths : tensor
            Shape should be a single dimension, `[batch]`.

        Returns
        -------
        Tensor of shape `[batch, time]` or `[batch, time, channels]`.
        """
        # Don't perturb (return early) 1-`perturb_prob` portion of the batches
        if torch.rand(1) > self.perturb_prob:
            return waveform.clone()

        # Perform a random perturbation
        self.samp_index = torch.randint(len(self.speeds), (1,))[0]
        perturbed_waveform = self.resamplers[self.samp_index](waveform)

        return perturbed_waveform


class Resample(torch.nn.Module):
    """This class resamples an audio signal using sinc-based interpolation.

    It is a modification of the `resample` function from torchaudio
    (https://pytorch.org/audio/transforms.html#resample)

    Arguments
    ---------
    orig_freq : int
        the sampling frequency of the input signal.
    new_freq : int
        the new sampling frequency after this operation is performed.
    lowpass_filter_width : int
        Controls the sharpness of the filter, larger numbers result in a
        sharper filter, but they are less efficient. Values from 4 to 10 are
        allowed.

    Example
    -------
    >>> signal, rate = sf.read('samples/audio_samples/example1.wav')
    >>> signal = torch.tensor(signal, dtype=torch.float32)[None, :]
    >>> resampler = Resample(orig_freq=rate, new_freq=rate // 2)
    >>> resampled = resampler(signal)
    >>> signal.shape
    torch.Size([1, 52173])
    >>> resampled.shape
    torch.Size([1, 26087])
    """

    def __init__(
        self, orig_freq=16000, new_freq=16000, lowpass_filter_width=6,
    ):
        super().__init__()
        self.orig_freq = orig_freq
        self.new_freq = new_freq
        self.lowpass_filter_width = lowpass_filter_width

        # Compute rate for striding
        self._compute_strides()
        assert self.orig_freq % self.conv_stride == 0
        assert self.new_freq % self.conv_transpose_stride == 0

    def _compute_strides(self):
        """Compute the phases in polyphase filter

        (almost directly from torchaudio.compliance.kaldi)
        """
        # Compute new unit based on ratio of in/out frequencies
        base_freq = math.gcd(self.orig_freq, self.new_freq)
        input_samples_in_unit = self.orig_freq // base_freq
        self.output_samples = self.new_freq // base_freq

        # Store the appropriate stride based on the new units
        self.conv_stride = input_samples_in_unit
        self.conv_transpose_stride = self.output_samples

    def forward(self, waveforms):
        """
        Parameters
        ----------
        waveforms : tensor
            Shape should be `[batch, time]` or `[batch, time, channels]`.
        lengths : tensor
            Shape should be a single dimension, `[batch]`.

        Returns
        -------
        Tensor of shape `[batch, time]` or `[batch, time, channels]`.
        """
        if not hasattr(self, "first_indices"):
            self._indices_and_weights(waveforms)

        # Don't do anything if the frequencies are the same
        if self.orig_freq == self.new_freq:
            return waveforms

        unsqueezed = False
        if len(waveforms.shape) == 2:
            waveforms = waveforms.unsqueeze(1)
            unsqueezed = True
        elif len(waveforms.shape) == 3:
            waveforms = waveforms.transpose(1, 2)
        else:
            raise ValueError("Input must be 2 or 3 dimensions")

        # Do resampling
        resampled_waveform = self._perform_resample(waveforms)

        if unsqueezed:
            resampled_waveform = resampled_waveform.squeeze(1)
        else:
            resampled_waveform = resampled_waveform.transpose(1, 2)

        return resampled_waveform

    def _perform_resample(self, waveforms):
        """Resamples the waveform at the new frequency.

        This matches Kaldi's OfflineFeatureTpl ResampleWaveform which uses a
        LinearResample (resample a signal at linearly spaced intervals to
        up/downsample a signal). LinearResample (LR) means that the output
        signal is at linearly spaced intervals (i.e the output signal has a
        frequency of `new_freq`). It uses sinc/bandlimited interpolation to
        upsample/downsample the signal.

        (almost directly from torchaudio.compliance.kaldi)

        https://ccrma.stanford.edu/~jos/resample/
        Theory_Ideal_Bandlimited_Interpolation.html

        https://github.com/kaldi-asr/kaldi/blob/master/src/feat/resample.h#L56

        Arguments
        ---------
        waveforms : tensor
            the batch of audio signals to resample

        Returns
        -------
        The waveforms at the new frequency
        """

        # Compute output size and initialize
        batch_size, num_channels, wave_len = waveforms.size()
        window_size = self.weights.size(1)
        tot_output_samp = self._output_samples(wave_len)
        resampled_waveform = torch.zeros(
            (batch_size, num_channels, tot_output_samp),
            device=waveforms.device,
        )
        self.weights = self.weights.to(waveforms.device)

        # Check weights are on correct device
        if waveforms.device != self.weights.device:
            self.weights = self.weights.to(waveforms.device)

        # eye size: (num_channels, num_channels, 1)
        eye = torch.eye(num_channels, device=waveforms.device).unsqueeze(2)

        # Iterate over the phases in the polyphase filter
        for i in range(self.first_indices.size(0)):
            wave_to_conv = waveforms
            first_index = int(self.first_indices[i].item())
            if first_index >= 0:
                # trim the signal as the filter will not be applied
                # before the first_index
                wave_to_conv = wave_to_conv[..., first_index:]

            # pad the right of the signal to allow partial convolutions
            # meaning compute values for partial windows (e.g. end of the
            # window is outside the signal length)
            max_index = (tot_output_samp - 1) // self.output_samples
            end_index = max_index * self.conv_stride + window_size
            current_wave_len = wave_len - first_index
            right_padding = max(0, end_index + 1 - current_wave_len)
            left_padding = max(0, -first_index)
            wave_to_conv = torch.nn.functional.pad(
                wave_to_conv, (left_padding, right_padding)
            )
            conv_wave = torch.nn.functional.conv1d(
                input=wave_to_conv,
                weight=self.weights[i].repeat(num_channels, 1, 1),
                stride=self.conv_stride,
                groups=num_channels,
            )

            # we want conv_wave[:, i] to be at
            # output[:, i + n*conv_transpose_stride]
            dilated_conv_wave = torch.nn.functional.conv_transpose1d(
                conv_wave, eye, stride=self.conv_transpose_stride
            )

            # pad dilated_conv_wave so it reaches the output length if needed.
            left_padding = i
            previous_padding = left_padding + dilated_conv_wave.size(-1)
            right_padding = max(0, tot_output_samp - previous_padding)
            dilated_conv_wave = torch.nn.functional.pad(
                dilated_conv_wave, (left_padding, right_padding)
            )
            dilated_conv_wave = dilated_conv_wave[..., :tot_output_samp]

            resampled_waveform += dilated_conv_wave

        return resampled_waveform

    def _output_samples(self, input_num_samp):
        """Based on LinearResample::GetNumOutputSamples.

        LinearResample (LR) means that the output signal is at
        linearly spaced intervals (i.e the output signal has a
        frequency of ``new_freq``). It uses sinc/bandlimited
        interpolation to upsample/downsample the signal.

        (almost directly from torchaudio.compliance.kaldi)

        Arguments
        ---------
        input_num_samp : int
            The number of samples in each example in the batch.

        Returns
        -------
        Number of samples in the output waveform.
        """
        # For exact computation, we measure time in "ticks" of 1.0 / tick_freq,
        # where tick_freq is the least common multiple of samp_in and
        # samp_out.
        samp_in = int(self.orig_freq)
        samp_out = int(self.new_freq)

        tick_freq = abs(samp_in * samp_out) // math.gcd(samp_in, samp_out)
        ticks_per_input_period = tick_freq // samp_in

        # work out the number of ticks in the time interval
        # [ 0, input_num_samp/samp_in ).
        interval_length = input_num_samp * ticks_per_input_period
        if interval_length <= 0:
            return 0
        ticks_per_output_period = tick_freq // samp_out

        # Get the last output-sample in the closed interval,
        # i.e. replacing [ ) with [ ]. Note: integer division rounds down.
        # See http://en.wikipedia.org/wiki/Interval_(mathematics) for an
        # explanation of the notation.
        last_output_samp = interval_length // ticks_per_output_period

        # We need the last output-sample in the open interval, so if it
        # takes us to the end of the interval exactly, subtract one.
        if last_output_samp * ticks_per_output_period == interval_length:
            last_output_samp -= 1

        # First output-sample index is zero, so the number of output samples
        # is the last output-sample plus one.
        num_output_samp = last_output_samp + 1

        return num_output_samp

    def _indices_and_weights(self, waveforms):
        """Based on LinearResample::SetIndexesAndWeights

        Retrieves the weights for resampling as well as the indices in which
        they are valid. LinearResample (LR) means that the output signal is at
        linearly spaced intervals (i.e the output signal has a frequency
        of ``new_freq``). It uses sinc/bandlimited interpolation to
        upsample/downsample the signal.

        Returns
        -------
        - the place where each filter should start being applied
        - the filters to be applied to the signal for resampling
        """
        # Lowpass filter frequency depends on smaller of two frequencies
        min_freq = min(self.orig_freq, self.new_freq)
        lowpass_cutoff = 0.99 * 0.5 * min_freq

        assert lowpass_cutoff * 2 <= min_freq
        window_width = self.lowpass_filter_width / (2.0 * lowpass_cutoff)

        assert lowpass_cutoff < min(self.orig_freq, self.new_freq) / 2
        output_t = torch.arange(
            start=0.0, end=self.output_samples, device=waveforms.device,
        )
        output_t /= self.new_freq
        min_t = output_t - window_width
        max_t = output_t + window_width

        min_input_index = torch.ceil(min_t * self.orig_freq)
        max_input_index = torch.floor(max_t * self.orig_freq)
        num_indices = max_input_index - min_input_index + 1

        max_weight_width = num_indices.max()
        j = torch.arange(max_weight_width, device=waveforms.device)
        input_index = min_input_index.unsqueeze(1) + j.unsqueeze(0)
        delta_t = (input_index / self.orig_freq) - output_t.unsqueeze(1)

        weights = torch.zeros_like(delta_t)
        inside_window_indices = delta_t.abs().lt(window_width)

        # raised-cosine (Hanning) window with width `window_width`
        weights[inside_window_indices] = 0.5 * (
            1
            + torch.cos(
                2
                * math.pi
                * lowpass_cutoff
                / self.lowpass_filter_width
                * delta_t[inside_window_indices]
            )
        )

        t_eq_zero_indices = delta_t.eq(0.0)
        t_not_eq_zero_indices = ~t_eq_zero_indices

        # sinc filter function
        weights[t_not_eq_zero_indices] *= torch.sin(
            2 * math.pi * lowpass_cutoff * delta_t[t_not_eq_zero_indices]
        ) / (math.pi * delta_t[t_not_eq_zero_indices])

        # limit of the function at t = 0
        weights[t_eq_zero_indices] *= 2 * lowpass_cutoff

        # size (output_samples, max_weight_width)
        weights /= self.orig_freq

        self.first_indices = min_input_index
        self.weights = weights


class AddBabble(torch.nn.Module):
    """Simulate babble noise by mixing the signals in a batch.

    Arguments
    ---------
    speaker_count : int
        The number of signals to mix with the original signal.
    snr_low : int
        The low end of the mixing ratios, in decibels.
    snr_high : int
        The high end of the mixing ratios, in decibels.
    mix_prob : float
        The probability that the batch of signals will be
        mixed with babble noise. By default, every signal is mixed.

    Example
    -------
    >>> babbler = AddBabble()
    >>> dataloader = DataLoaderFactory(
    ...     csv_file='samples/audio_samples/csv_example3.csv',
    ...     batch_size=5,
    ... )
    >>> loader = iter(dataloader())
    >>> ids, batch, lengths = next(loader)[0]
    >>> noisy = babbler(batch, lengths)
    """

    def __init__(
        self, speaker_count=3, snr_low=0, snr_high=0, mix_prob=1,
    ):
        super().__init__()
        self.speaker_count = speaker_count
        self.snr_low = snr_low
        self.snr_high = snr_high
        self.mix_prob = mix_prob

    def forward(self, waveforms, lengths):
        """
        Arguments
        ---------
        waveforms : tensor
            A batch of audio signals to process, with shape `[batch, time]` or
            `[batch, time, channels]`
        lengths : tensor
            The length of each audio in the batch, with shape `[batch]`

        Returns
        -------
        Tensor with processed waveforms.
        """
        babbled_waveform = waveforms.clone()
        lengths = (lengths * waveforms.shape[1]).unsqueeze(1)
        batch_size = len(waveforms)

        # Don't mix (return early) 1-`mix_prob` portion of the batches
        if torch.rand(1) > self.mix_prob:
            return babbled_waveform

        # Pick an SNR and use it to compute the mixture amplitude factors
        clean_amplitude = compute_amplitude(waveforms, lengths)
        SNR = torch.rand(batch_size, 1, device=waveforms.device)
        SNR = SNR * (self.snr_high - self.snr_low) + self.snr_low
        noise_amplitude_factor = 1 / (dB_to_amplitude(SNR) + 1)
        new_noise_amplitude = noise_amplitude_factor * clean_amplitude

        # Scale clean signal appropriately
        babbled_waveform *= 1 - noise_amplitude_factor

        # For each speaker in the mixture, roll and add
        babble_waveform = waveforms.roll((1,), dims=0)
        babble_len = lengths.roll((1,), dims=0)
        for i in range(1, self.speaker_count):
            babble_waveform += waveforms.roll((1 + i,), dims=0)
            babble_len = torch.max(babble_len, babble_len.roll((1,), dims=0))

        # Rescale and add to mixture
        babble_amplitude = compute_amplitude(babble_waveform, babble_len)
        babble_waveform *= new_noise_amplitude / babble_amplitude
        babbled_waveform += babble_waveform

        return babbled_waveform


class DropFreq(torch.nn.Module):
    """This class drops a random frequency from the signal.

    The purpose of this class is to teach models to learn to rely on all parts
    of the signal, not just a few frequency bands.

    Arguments
    ---------
    drop_freq_low : float
        The low end of frequencies that can be dropped,
        as a fraction of the sampling rate / 2.
    drop_freq_high : float
        The high end of frequencies that can be
        dropped, as a fraction of the sampling rate / 2.
    drop_count_low : int
        The low end of number of frequencies that could be dropped.
    drop_count_high : int
        The high end of number of frequencies that could be dropped.
    drop_width : float
        The width of the frequency band to drop, as
        a fraction of the sampling_rate / 2.
    drop_prob : float
        The probability that the batch of signals will  have a frequency
        dropped. By default, every batch has frequencies dropped.

    Example
    -------
    >>> dropper = DropFreq()
    >>> signal, rate = sf.read('samples/audio_samples/example1.wav')
    >>> signal = torch.tensor(signal, dtype=torch.float32)
    >>> dropped_signal = dropper(signal.unsqueeze(0))
    """

    def __init__(
        self,
        drop_freq_low=0,
        drop_freq_high=1,
        drop_count_low=1,
        drop_count_high=2,
        drop_width=0.05,
        drop_prob=1,
    ):
        super().__init__()
        self.drop_freq_low = drop_freq_low
        self.drop_freq_high = drop_freq_high
        self.drop_count_low = drop_count_low
        self.drop_count_high = drop_count_high
        self.drop_width = drop_width
        self.drop_prob = drop_prob

    def forward(self, waveforms):
        """
        Arguments
        ---------
        waveforms : tensor
            Shape should be `[batch, time]` or `[batch, time, channels]`.

        Returns
        -------
        Tensor of shape `[batch, time]` or `[batch, time, channels]`
        """
        # Don't drop (return early) 1-`drop_prob` portion of the batches
        dropped_waveform = waveforms.clone()
        if torch.rand(1) > self.drop_prob:
            return dropped_waveform

        # Add channels dimension
        if len(waveforms.shape) == 2:
            dropped_waveform = dropped_waveform.unsqueeze(-1)

        # Pick number of frequencies to drop
        drop_count = torch.randint(
            low=self.drop_count_low, high=self.drop_count_high + 1, size=(1,),
        )

        # Pick a frequency to drop
        drop_range = self.drop_freq_high - self.drop_freq_low
        drop_frequency = (
            torch.rand(drop_count) * drop_range + self.drop_freq_low
        )

        # Filter parameters
        filter_length = 101
        pad = filter_length // 2

        # Start with delta function
        drop_filter = torch.zeros(1, filter_length, 1).to(waveforms.device)
        drop_filter[0, pad, 0] = 1

        # Subtract each frequency
        for frequency in drop_frequency:
            notch_kernel = notch_filter(
                frequency, filter_length, self.drop_width,
            ).to(waveforms.device)
            drop_filter = convolve1d(drop_filter, notch_kernel, pad)

        # Apply filter
        dropped_waveform = convolve1d(dropped_waveform, drop_filter, pad)

        # Remove channels dimension if added
        return dropped_waveform.squeeze(-1)


class DropChunk(torch.nn.Module):
    """This class drops portions of the input signal.

    Using `DropChunk` as an augmentation strategy helps a models learn to rely
    on all parts of the signal, since it can't expect a given part to be
    present.

    Arguments
    ---------
    drop_length_low : int
        The low end of lengths for which to set the
        signal to zero, in samples.
    drop_length_high : int
        The high end of lengths for which to set the
        signal to zero, in samples.
    drop_count_low : int
        The low end of number of times that the signal
        can be dropped to zero.
    drop_count_high : int
        The high end of number of times that the signal
        can be dropped to zero.
    drop_start : int
        The first index for which dropping will be allowed.
    drop_end : int
        The last index for which dropping will be allowed.
    drop_prob : float
        The probability that the batch of signals will
        have a portion dropped. By default, every batch
        has portions dropped.

    Example
    -------
    >>> dropper = DropChunk(drop_start=100, drop_end=200)
    >>> signal, rate = sf.read('samples/audio_samples/example1.wav')
    >>> signal = torch.tensor(signal).unsqueeze(0)
    >>> length = torch.ones(1)
    >>> dropped_signal = dropper(signal, length)
    >>> float(dropped_signal[:, 150])
    0.0
    """

    def __init__(
        self,
        drop_length_low=100,
        drop_length_high=1000,
        drop_count_low=1,
        drop_count_high=10,
        drop_start=0,
        drop_end=None,
        drop_prob=1,
    ):
        super().__init__()
        self.drop_length_low = drop_length_low
        self.drop_length_high = drop_length_high
        self.drop_count_low = drop_count_low
        self.drop_count_high = drop_count_high
        self.drop_start = drop_start
        self.drop_end = drop_end
        self.drop_prob = drop_prob

        # Validate low < high
        if drop_length_low > drop_length_high:
            raise ValueError("Low limit must not be more than high limit")
        if drop_count_low > drop_count_high:
            raise ValueError("Low limit must not be more than high limit")

        # Make sure the length doesn't exceed end - start
        if drop_end is not None and drop_end >= 0:
            if drop_start > drop_end:
                raise ValueError("Low limit must not be more than high limit")

            drop_range = drop_end - drop_start
            self.drop_length_low = min(drop_length_low, drop_range)
            self.drop_length_high = min(drop_length_high, drop_range)

    def forward(self, waveforms, lengths):
        """
        Arguments
        ---------
        waveforms : tensor
            Shape should be `[batch, time]` or `[batch, time, channels]`.
        lengths : tensor
            Shape should be a single dimension, `[batch]`.

        Returns
        -------
        Tensor of shape `[batch, time]` or
            `[batch, time, channels]`
        """
        # Reading input list
        lengths = (lengths * waveforms.size(1)).long()
        batch_size = waveforms.size(0)
        dropped_waveform = waveforms.clone()

        # Don't drop (return early) 1-`drop_prob` portion of the batches
        if torch.rand(1) > self.drop_prob:
            return dropped_waveform

        # Pick a number of times to drop
        drop_times = torch.randint(
            low=self.drop_count_low,
            high=self.drop_count_high + 1,
            size=(batch_size,),
        )

        # Iterate batch to set mask
        for i in range(batch_size):
            if drop_times[i] == 0:
                continue

            # Pick lengths
            length = torch.randint(
                low=self.drop_length_low,
                high=self.drop_length_high + 1,
                size=(drop_times[i],),
            )

            # Compute range of starting locations
            start_min = self.drop_start
            if start_min < 0:
                start_min += lengths[i]
            start_max = self.drop_end
            if start_max is None:
                start_max = lengths[i]
            if start_max < 0:
                start_max += lengths[i]
            start_max -= length.max()

            # Pick starting locations
            start = torch.randint(
                low=start_min, high=start_max + 1, size=(drop_times[i],),
            )

            # Update waveform
            for j in range(drop_times[i]):
                dropped_waveform[i, start[j] : start[j] + length[j]] = 0

        return dropped_waveform


class DoClip(torch.nn.Module):
    """This function mimics audio clipping by clamping the input tensor.

    Arguments
    ---------
    clip_low : float
        The low end of amplitudes for which to clip the signal.
    clip_high : float
        The high end of amplitudes for which to clip the signal.
    clip_prob : float
        The probability that the batch of signals will have a portion clipped.
        By default, every batch has portions clipped.

    Example
    -------
    >>> clipper = DoClip(clip_low=0.01, clip_high=0.01)
    >>> signal, rate = sf.read('samples/audio_samples/example1.wav')
    >>> clipped_signal = clipper(torch.tensor(signal).unsqueeze(0))
    >>> "%.2f" % clipped_signal.max()
    '0.01'
    """

    def __init__(
        self, clip_low=0.5, clip_high=1, clip_prob=1,
    ):
        super().__init__()
        self.clip_low = clip_low
        self.clip_high = clip_high
        self.clip_prob = clip_prob

    def forward(self, waveforms):
        """
        Arguments
        ---------
        waveforms : tensor
            Shape should be `[batch, time]` or `[batch, time, channels]`.

        Returns
        -------
        Tensor of shape `[batch, time]` or `[batch, time, channels]`
        """
        # Don't clip (return early) 1-`clip_prob` portion of the batches
        if torch.rand(1) > self.clip_prob:
            return waveforms.clone()

        # Randomly select clip value
        clipping_range = self.clip_high - self.clip_low
        clip_value = torch.rand(1,)[0] * clipping_range + self.clip_low

        # Apply clipping
        clipped_waveform = waveforms.clamp(-clip_value, clip_value)

        return clipped_waveform<|MERGE_RESOLUTION|>--- conflicted
+++ resolved
@@ -138,20 +138,13 @@
 
             # Rescale and add
             noise_amplitude = compute_amplitude(noise_waveform, noise_length)
-<<<<<<< HEAD
-            noise_waveform *= new_noise_amplitude / noise_amplitude
-=======
             noise_waveform *= new_noise_amplitude / (noise_amplitude + 1e-14)
->>>>>>> f87ccbb8
             noisy_waveform += noise_waveform
 
         return noisy_waveform
 
     def _load_noise(self, lengths, max_length):
-<<<<<<< HEAD
-=======
         """Load a batch of noises"""
->>>>>>> f87ccbb8
         lengths = lengths.long().squeeze(1)
         batch_size = len(lengths)
 
@@ -172,29 +165,11 @@
                 )
                 self.noise_data = iter(self.data_loader())
 
-<<<<<<< HEAD
-        # Ensure loaded noise batch has enough noises
-        noise_batch, noise_len = self._load_noise_batch()
-        while len(noise_batch) < batch_size:
-            added_noises, added_lens = self._load_noise_batch()
-            noise_batch = noise_batch.cat(added_noises)
-            noise_len = noise_len.cat(added_lens)
-
-        noise_batch = noise_batch.to(lengths.device)
-        noise_len = noise_len.to(lengths.device)
-
-        # Chop or expand to correct size
-        if len(noise_batch) > batch_size:
-            noise_batch = noise_batch[:batch_size]
-            noise_len = noise_len[:batch_size]
-
-=======
         # Load noise to correct device
         noise_batch, noise_len = self._load_noise_batch_of_size(batch_size)
         noise_batch = noise_batch.to(lengths.device)
         noise_len = noise_len.to(lengths.device)
 
->>>>>>> f87ccbb8
         # Convert relative length to an index
         noise_len = (noise_len * noise_batch.shape[1]).long()
 
@@ -224,9 +199,6 @@
         noise_len = (noise_len - start_index).clamp(max=max_length).unsqueeze(1)
         return noise_batch, noise_len
 
-<<<<<<< HEAD
-    def _load_noise_batch(self):
-=======
     def _load_noise_batch_of_size(self, batch_size):
         """Concatenate noise batches, then chop to correct size"""
         noise_batch, noise_lens = self._load_noise_batch()
@@ -267,7 +239,6 @@
 
     def _load_noise_batch(self):
         """Load a batch of noises, restarting iteration if necessary."""
->>>>>>> f87ccbb8
         try:
             wav_id, noise_batch, noise_len = next(self.noise_data)[0]
         except StopIteration:
